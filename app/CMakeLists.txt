project(app LANGUAGES CXX VERSION 0.1.0.0 DESCRIPTION "SAST Readium")

configure_file(config.h.in ${CMAKE_CURRENT_BINARY_DIR}/config.h)

file(GLOB_RECURSE APP_SOURCES
    "${CMAKE_CURRENT_SOURCE_DIR}/*.cpp"
    "${CMAKE_CURRENT_SOURCE_DIR}/*.h"
)

file(GLOB UIs "${CMAKE_CURRENT_SOURCE_DIR}/*.ui")

if (WIN32)
    add_executable(app app.rc)
    set_target_properties(app PROPERTIES
        WIN32_EXECUTABLE $<IF:$<CONFIG:Release>,ON,OFF>
    )
else ()
    add_executable(app)
endif()

# 若无下面这个设置，则 exe 文件会生成到 build/Debug 中，而 qm 文件会生成到 build/Debug/app 目录下
set_target_properties(
    app
    PROPERTIES
    RUNTIME_OUTPUT_DIRECTORY ${CMAKE_CURRENT_BINARY_DIR}
)

qt_add_translations(
    app
    SOURCES ${UIs}
    TS_FILE_DIR ${CMAKE_SOURCE_DIR}/app/i18n
    TS_FILE_BASE app
)

target_sources(
    app
    PRIVATE
    MainWindow.cpp
    main.cpp
<<<<<<< HEAD
    components/MenuBar.cpp
    components/SideBar.cpp
    components/StatusBar.cpp
    components/ToolBar.cpp
    components/ViewWidget.cpp
    controller/CoreController.cpp
    controller/CoreController.h
    controller/tool.hpp
    model/DocumentModel.cpp
    model/DocumentModel.h
    ${RESs}
=======
    ui/MenuBar.cpp
    ui/SideBar.cpp
    ui/StatusBar.cpp
    ui/ToolBar.cpp
    ui/ViewWidget.cpp
    
    components/command/Commands.cpp
    components/controller/Controller.cpp
    components/model/PageModel.cpp
    components/view/Views.cpp
>>>>>>> 78034616
)
target_include_directories(
    app
    PRIVATE
    ${CMAKE_SOURCE_DIR}
    ${CMAKE_CURRENT_BINARY_DIR}
)
target_link_libraries(
    app
    PRIVATE
    Qt::Core Qt::Gui Qt::Widgets Qt::Svg
    controls
    PkgConfig::POPPLER_QT6
)

# fix the "qt.qpa.plugin: Could not find the Qt platform plugin 'windows' in ''" issue
if (WIN32)
    add_custom_command(
        TARGET app
        POST_BUILD
        COMMAND Qt6::windeployqt
        ARGS $<TARGET_FILE:app>
    )
endif()

add_dependencies(app COPYING_ASSETS)
add_custom_target(COPYING_ASSETS DEPENDS ${CMAKE_BINARY_DIR}/COPYING_ASSETS_DUMMY)
add_custom_command(
    OUTPUT ${CMAKE_BINARY_DIR}/COPYING_ASSETS_DUMMY
    COMMAND ${CMAKE_COMMAND} -E copy_directory ${CMAKE_SOURCE_DIR}/assets/styles $<TARGET_FILE_DIR:app>/styles
)<|MERGE_RESOLUTION|>--- conflicted
+++ resolved
@@ -37,19 +37,6 @@
     PRIVATE
     MainWindow.cpp
     main.cpp
-<<<<<<< HEAD
-    components/MenuBar.cpp
-    components/SideBar.cpp
-    components/StatusBar.cpp
-    components/ToolBar.cpp
-    components/ViewWidget.cpp
-    controller/CoreController.cpp
-    controller/CoreController.h
-    controller/tool.hpp
-    model/DocumentModel.cpp
-    model/DocumentModel.h
-    ${RESs}
-=======
     ui/MenuBar.cpp
     ui/SideBar.cpp
     ui/StatusBar.cpp
@@ -60,7 +47,6 @@
     components/controller/Controller.cpp
     components/model/PageModel.cpp
     components/view/Views.cpp
->>>>>>> 78034616
 )
 target_include_directories(
     app
