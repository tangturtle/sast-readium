#include "MainWindow.h"
#include "managers/StyleManager.h"
#include <QApplication>
#include <QBoxLayout>
#include <QFile>
#include <QFrame>
#include <QLabel>
<<<<<<< HEAD
#include <QDebug>
=======
#include "model/RenderModel.h"
>>>>>>> 641c33aa

MainWindow::MainWindow(QWidget* parent) : QMainWindow(parent) {
    qDebug() << "MainWindow: Starting initialization...";
    // Initialize with StyleManager's default theme to maintain consistency
    QString defaultTheme = (STYLE.currentTheme() == Theme::Light) ? "light" : "dark";
    applyTheme(defaultTheme);
    qDebug() << "MainWindow: Theme applied successfully";

    initWindow();
    qDebug() << "MainWindow: Window initialized";
    initModel();
    qDebug() << "MainWindow: Models initialized";
    initController();
    qDebug() << "MainWindow: Controllers initialized";
    initContent();
<<<<<<< HEAD
    qDebug() << "MainWindow: Content initialized";

=======
>>>>>>> 641c33aa
    initConnection();
    qDebug() << "MainWindow: Connections initialized";

    // 启动异步初始化以避免阻塞UI
    if (recentFilesManager) {
        try {
            recentFilesManager->initializeAsync();
            qDebug() << "MainWindow: Async initialization started";
        } catch (const std::exception& e) {
            qWarning() << "MainWindow: Failed to start async initialization:" << e.what();
        } catch (...) {
            qWarning() << "MainWindow: Unknown error during async initialization startup";
        }
    } else {
        qWarning() << "MainWindow: RecentFilesManager is null, skipping async initialization";
    }

    qDebug() << "MainWindow: Initialization completed successfully";
}

MainWindow::~MainWindow() noexcept {}

// initialize
void MainWindow::initWindow() {
    resize(1280, 800);
}

void MainWindow::initContent() {
    WidgetFactory* factory = new WidgetFactory(pageController, this);

    menuBar = new MenuBar(this);
    toolBar = new ToolBar(this);
    sideBar = new SideBar(this);
    statusBar = new StatusBar(factory, this);
    viewWidget = new ViewWidget(this);

    // 设置菜单栏的最近文件管理器
    menuBar->setRecentFilesManager(recentFilesManager);

    // 设置ViewWidget的控制器和模型
    viewWidget->setDocumentController(documentController);
    viewWidget->setDocumentModel(documentModel);

    setMenuBar(menuBar);
    addToolBar(toolBar);
    setStatusBar(statusBar);

    mainSplitter = new QSplitter(Qt::Horizontal, this);

    mainSplitter->addWidget(sideBar);
    mainSplitter->addWidget(viewWidget);

    mainSplitter->setCollapsible(0, true);
    mainSplitter->setCollapsible(1, false);
    mainSplitter->setStretchFactor(1, 1);

    // 根据侧边栏的可见性设置初始尺寸
    if (sideBar->isVisible()) {
        mainSplitter->setSizes({sideBar->getPreferredWidth(), 1000});
    } else {
        mainSplitter->setSizes({0, 1000});
    }

    QWidget* centralWidget = new QWidget(this);
    QHBoxLayout* mainLayout = new QHBoxLayout(centralWidget);
    mainLayout->setContentsMargins(0, 0, 0, 0);
    mainLayout->addWidget(mainSplitter);
    setCentralWidget(centralWidget);
}

void MainWindow::initModel() {
<<<<<<< HEAD
    documentModel = new DocumentModel();
    pageModel = new PageModel();
    recentFilesManager = new RecentFilesManager(this);
=======
    renderModel = new RenderModel(this->logicalDpiX(), this->logicalDpiY());
    documentModel = new DocumentModel(renderModel);
    pageModel = new PageModel(renderModel);
>>>>>>> 641c33aa
}

void MainWindow::initController() {
    documentController = new DocumentController(documentModel);
    pageController = new PageController(pageModel);

    // 设置最近文件管理器
    documentController->setRecentFilesManager(recentFilesManager);
}

void MainWindow::initConnection() {
    connect(menuBar, &MenuBar::themeChanged, this, &MainWindow::applyTheme);

    connect(menuBar, &MenuBar::onExecuted, documentController, &DocumentController::execute);
<<<<<<< HEAD

    // 连接最近文件信号
    connect(menuBar, &MenuBar::openRecentFileRequested,
            this, &MainWindow::onOpenRecentFileRequested);

    // 连接工具栏信号
    connect(toolBar, &ToolBar::actionTriggered, this, [this](ActionMap action) {
        documentController->execute(action, this);
    });
    connect(toolBar, &ToolBar::pageJumpRequested, this, &MainWindow::onPageJumpRequested);

    // 连接文档控制器的操作完成信号
    connect(documentController, &DocumentController::documentOperationCompleted,
            this, &MainWindow::onDocumentOperationCompleted);

    // 连接文档控制器的侧边栏信号
    connect(documentController, &DocumentController::sideBarToggleRequested,
            sideBar, [this]() { sideBar->toggleVisibility(true); });
    connect(documentController, &DocumentController::sideBarShowRequested,
            sideBar, [this]() { sideBar->show(true); });
    connect(documentController, &DocumentController::sideBarHideRequested,
            sideBar, [this]() { sideBar->hide(true); });

    // 连接侧边栏信号
    connect(sideBar, &SideBar::visibilityChanged, this, &MainWindow::onSideBarVisibilityChanged);

    // 连接缩略图点击信号
    connect(sideBar, &SideBar::pageClicked, this, &MainWindow::onThumbnailPageClicked);
    connect(sideBar, &SideBar::pageDoubleClicked, this, &MainWindow::onThumbnailPageDoubleClicked);

    // 连接分隔器信号
    connect(mainSplitter, &QSplitter::splitterMoved, this, &MainWindow::onSplitterMoved);

    // 连接文档模型信号以同步目录
    connect(documentModel, &DocumentModel::currentDocumentChanged,
            this, &MainWindow::onCurrentDocumentChangedForOutline);

    // 连接文档模型信号以更新状态栏
    connect(documentModel, &DocumentModel::documentOpened,
            this, [this](int index, const QString& fileName) {
                statusBar->hideLoadingProgress();
                updateStatusBarInfo();
            });
    connect(documentModel, &DocumentModel::currentDocumentChanged,
            this, &MainWindow::updateStatusBarInfo);
    connect(documentModel, &DocumentModel::allDocumentsClosed,
            this, [this]() {
                statusBar->clearDocumentInfo();
                toolBar->setActionsEnabled(false);
            });

    // 连接异步加载进度信号
    connect(documentModel, &DocumentModel::loadingStarted,
            this, [this](const QString& filePath) {
                QFileInfo fileInfo(filePath);
                statusBar->showLoadingProgress(QString("正在加载 %1...").arg(fileInfo.fileName()));
            });
    connect(documentModel, &DocumentModel::loadingProgressChanged,
            statusBar, &StatusBar::updateLoadingProgress);
    connect(documentModel, &DocumentModel::loadingMessageChanged,
            statusBar, &StatusBar::setLoadingMessage);
    connect(documentModel, &DocumentModel::loadingFailed,
            this, [this](const QString& error, const QString& filePath) {
                statusBar->hideLoadingProgress();
                statusBar->setMessage(QString("加载失败: %1").arg(error));
            });

    // 连接文档打开/关闭状态变化
    connect(documentModel, &DocumentModel::documentOpened,
            this, [this](int, const QString&) {
                toolBar->setActionsEnabled(true);
            });
    connect(documentModel, &DocumentModel::documentClosed,
            this, [this](int) {
                if (documentModel->isEmpty()) {
                    toolBar->setActionsEnabled(false);
                }
            });

    // 连接ViewWidget的PDF查看器状态信号
    connect(viewWidget, &ViewWidget::currentViewerPageChanged,
            this, [this](int pageNumber, int totalPages) {
                statusBar->setPageInfo(pageNumber, totalPages);
                toolBar->updatePageInfo(pageNumber, totalPages);
            });
    connect(viewWidget, &ViewWidget::currentViewerZoomChanged,
            this, [this](double zoomFactor) {
                statusBar->setZoomLevel(zoomFactor);
                toolBar->updateZoomLevel(zoomFactor);
            });

    // 连接查看模式变化信号
    connect(documentController, &DocumentController::viewModeChangeRequested,
            this, &MainWindow::onViewModeChangeRequested);

    // 连接PDF操作信号
    connect(documentController, &DocumentController::pdfActionRequested,
            this, &MainWindow::onPDFActionRequested);

    // 连接主题切换信号
    connect(documentController, &DocumentController::themeToggleRequested,
            this, &MainWindow::onThemeToggleRequested);

    // 连接MainWindow的PDF操作信号到ViewWidget
    connect(this, &MainWindow::pdfViewerActionRequested,
            viewWidget, &ViewWidget::executePDFAction);

    // 连接状态栏页码跳转信号
    connect(statusBar, &StatusBar::pageJumpRequested,
            this, &MainWindow::onPageJumpRequested);
}

void MainWindow::onDocumentOperationCompleted(ActionMap action, bool success) {
    QString message;
    switch (action) {
        case ActionMap::openFile:
        case ActionMap::newTab:
            message = success ? "文档打开成功" : "文档打开失败";
            break;
        case ActionMap::closeTab:
        case ActionMap::closeCurrentTab:
            message = success ? "文档关闭成功" : "文档关闭失败";
            break;
        case ActionMap::closeAllTabs:
            message = success ? "所有文档已关闭" : "关闭文档时出错";
            break;
        default:
            return;
    }

    statusBar->setMessage(message);
}

void MainWindow::onSideBarVisibilityChanged(bool visible) {
    // 可以在这里添加状态栏消息或其他UI反馈
    QString message = visible ? "侧边栏已显示" : "侧边栏已隐藏";
    statusBar->setMessage(message);
}

void MainWindow::onSplitterMoved(int pos, int index) {
    // 当用户拖拽分隔器时，更新侧边栏的首选宽度
    if (index == 0 && sideBar->isVisible()) {
        QList<int> sizes = mainSplitter->sizes();
        if (!sizes.isEmpty()) {
            int newWidth = sizes[0];
            if (newWidth > 0) {
                sideBar->setPreferredWidth(newWidth);
                sideBar->saveState(); // 保存新的宽度设置
            }
        }
    }
}

void MainWindow::onCurrentDocumentChangedForOutline(int index) {
    // 获取当前文档的目录模型并设置到侧边栏
    PDFOutlineModel* currentOutlineModel = viewWidget->getCurrentOutlineModel();
    sideBar->setOutlineModel(currentOutlineModel);

    // 设置缩略图文档
    if (documentModel && index >= 0) {
        Poppler::Document* document = documentModel->getDocument(index);
        if (document) {
            // 创建shared_ptr包装
            std::shared_ptr<Poppler::Document> sharedDoc(document, [](Poppler::Document*){
                // 不删除，因为DocumentModel管理生命周期
            });
            sideBar->setDocument(sharedDoc);
        }
    }

    // 连接目录点击跳转信号
    if (sideBar->getOutlineWidget()) {
        // 断开之前的连接
        disconnect(sideBar->getOutlineWidget(), &PDFOutlineWidget::pageNavigationRequested,
                   nullptr, nullptr);

        // 连接到当前PDF查看器的页面跳转
        connect(sideBar->getOutlineWidget(), &PDFOutlineWidget::pageNavigationRequested,
                this, [this](int pageNumber) {
                    // 通过ViewWidget获取当前的PDF查看器并跳转页面
                    viewWidget->goToPage(pageNumber);
                });
    }
}

void MainWindow::onThumbnailPageClicked(int pageNumber) {
    // 缩略图单击跳转到对应页面
    if (viewWidget) {
        viewWidget->goToPage(pageNumber);
    }

    // 可选：显示状态消息
    if (statusBar) {
        statusBar->setMessage(QString("跳转到第 %1 页").arg(pageNumber + 1));
    }
}

void MainWindow::onThumbnailPageDoubleClicked(int pageNumber) {
    // 缩略图双击可以有不同的行为，比如放大显示
    onThumbnailPageClicked(pageNumber);

    // 可选：触发特殊操作，如适合页面宽度
    // 这里可以添加更多功能
}

void MainWindow::updateStatusBarInfo() {
    if (!documentModel || documentModel->isEmpty()) {
        statusBar->clearDocumentInfo();
        return;
    }

    // 获取当前文档信息
    QString fileName = documentModel->getCurrentFileName();

    // 获取当前PDF查看器的页面和缩放信息
    int currentPage = viewWidget->getCurrentPage();
    int totalPages = viewWidget->getCurrentPageCount();
    double zoomLevel = viewWidget->getCurrentZoom();

    statusBar->setDocumentInfo(fileName, currentPage, totalPages, zoomLevel);
}

void MainWindow::onViewModeChangeRequested(int mode) {
    // 将查看模式变化请求传递给当前的PDF查看器
    viewWidget->setCurrentViewMode(mode);
}

void MainWindow::onPageJumpRequested(int pageNumber) {
    // 将页码跳转请求传递给当前的PDF查看器
    viewWidget->goToPage(pageNumber);
}

void MainWindow::onPDFActionRequested(ActionMap action) {
    // 获取当前活动的PDF查看器并执行相应操作
    if (!viewWidget->hasDocuments()) {
        return; // 没有文档时不执行操作
    }

    int currentIndex = viewWidget->getCurrentDocumentIndex();
    if (currentIndex < 0) return;

    // 通过ViewWidget路由到当前PDFViewer
    switch (action) {
        case ActionMap::firstPage:
        case ActionMap::previousPage:
        case ActionMap::nextPage:
        case ActionMap::lastPage:
        case ActionMap::zoomIn:
        case ActionMap::zoomOut:
        case ActionMap::fitToWidth:
        case ActionMap::fitToPage:
        case ActionMap::fitToHeight:
        case ActionMap::rotateLeft:
        case ActionMap::rotateRight:
            emit pdfViewerActionRequested(action);
            break;
        default:
            qWarning() << "Unhandled PDF action:" << static_cast<int>(action);
            break;
    }
}

void MainWindow::onThemeToggleRequested() {
    // 切换主题
    QString currentTheme = (STYLE.currentTheme() == Theme::Light) ? "dark" : "light";
    applyTheme(currentTheme);
}

void MainWindow::onOpenRecentFileRequested(const QString& filePath) {
    // 通过DocumentController打开最近文件
    if (documentController) {
        bool success = documentController->openDocument(filePath);
        if (!success) {
            qWarning() << "Failed to open recent file:" << filePath;
        }
    }
=======
    connect(menuBar, &MenuBar::onExecuted, this, &MainWindow::handleActionExecuted);

    connect(renderModel, &RenderModel::renderPageDone, viewWidget, &ViewWidget::changeImage);
    connect(renderModel, &RenderModel::documentChanged, pageModel, &PageModel::updateInfo);

    connect(pageModel, &PageModel::pageUpdate, statusBar, &StatusBar::setPageInfo);
    connect(documentModel, &DocumentModel::pageUpdate, statusBar, &StatusBar::setPageInfo);

    connect(viewWidget, &ViewWidget::scaleChanged, statusBar, &StatusBar::setZoomInfo);
>>>>>>> 641c33aa
}

// function
void MainWindow::applyTheme(const QString& theme) {
<<<<<<< HEAD
    // 防止重复应用相同主题
    if (m_currentAppliedTheme == theme) {
        qDebug() << "Theme" << theme << "is already applied, skipping redundant application";
        return;
    }

    // 首先更新StyleManager状态以保持一致性
    Theme styleManagerTheme = (theme == "dark") ? Theme::Dark : Theme::Light;
    STYLE.setTheme(styleManagerTheme);

    // 尝试从外部样式文件加载
    auto path = QString("%1/styles/%2.qss").arg(qApp->applicationDirPath(), theme);

    QFile file(path);
    if (file.exists() && file.open(QFile::ReadOnly)) {
        // 成功读取外部样式文件
        QString styleSheet = QLatin1String(file.readAll());
        file.close();

        if (!styleSheet.isEmpty()) {
            setStyleSheet(styleSheet);
            m_currentAppliedTheme = theme; // 更新当前应用的主题状态
            qDebug() << "Applied external theme:" << theme << "from" << path;
            return;
        }
    }

    // 外部文件不可用时，使用StyleManager作为备选方案
    qWarning() << "External theme file not found or empty:" << path;
    qDebug() << "Falling back to StyleManager for theme:" << theme;

    // 应用StyleManager生成的样式
    QString fallbackStyleSheet = STYLE.getApplicationStyleSheet();
    setStyleSheet(fallbackStyleSheet);
    m_currentAppliedTheme = theme; // 更新当前应用的主题状态

    qDebug() << "Applied fallback theme using StyleManager:" << theme;
=======
    auto path = QString("%1/styles/%2.qss").arg(qApp->applicationDirPath(), theme);

    QFile file(path);
    file.open(QFile::ReadOnly);
    setStyleSheet(QLatin1String(file.readAll()));
}

void MainWindow::handleActionExecuted(ActionMap id) {
    switch (id) {
        case ActionMap::fullScreen:
            if (isFullScreen()) {
                showNormal();
            } else {
                showFullScreen();
            }
            break;
        case ActionMap::zoomIn:
            viewWidget->zoomIn();
            break;
        case ActionMap::zoomOut:
            viewWidget->zoomOut();
            break;
    }
>>>>>>> 641c33aa
}<|MERGE_RESOLUTION|>--- conflicted
+++ resolved
@@ -5,11 +5,8 @@
 #include <QFile>
 #include <QFrame>
 #include <QLabel>
-<<<<<<< HEAD
 #include <QDebug>
-=======
 #include "model/RenderModel.h"
->>>>>>> 641c33aa
 
 MainWindow::MainWindow(QWidget* parent) : QMainWindow(parent) {
     qDebug() << "MainWindow: Starting initialization...";
@@ -25,11 +22,8 @@
     initController();
     qDebug() << "MainWindow: Controllers initialized";
     initContent();
-<<<<<<< HEAD
     qDebug() << "MainWindow: Content initialized";
 
-=======
->>>>>>> 641c33aa
     initConnection();
     qDebug() << "MainWindow: Connections initialized";
 
@@ -101,15 +95,10 @@
 }
 
 void MainWindow::initModel() {
-<<<<<<< HEAD
-    documentModel = new DocumentModel();
-    pageModel = new PageModel();
-    recentFilesManager = new RecentFilesManager(this);
-=======
     renderModel = new RenderModel(this->logicalDpiX(), this->logicalDpiY());
     documentModel = new DocumentModel(renderModel);
     pageModel = new PageModel(renderModel);
->>>>>>> 641c33aa
+    recentFilesManager = new RecentFilesManager(this);
 }
 
 void MainWindow::initController() {
@@ -124,7 +113,7 @@
     connect(menuBar, &MenuBar::themeChanged, this, &MainWindow::applyTheme);
 
     connect(menuBar, &MenuBar::onExecuted, documentController, &DocumentController::execute);
-<<<<<<< HEAD
+    connect(menuBar, &MenuBar::onExecuted, this, &MainWindow::handleActionExecuted);
 
     // 连接最近文件信号
     connect(menuBar, &MenuBar::openRecentFileRequested,
@@ -235,6 +224,13 @@
     // 连接状态栏页码跳转信号
     connect(statusBar, &StatusBar::pageJumpRequested,
             this, &MainWindow::onPageJumpRequested);
+
+    // 添加RenderModel连接（从合并分支集成）
+    connect(renderModel, &RenderModel::renderPageDone, viewWidget, &ViewWidget::changeImage);
+    connect(renderModel, &RenderModel::documentChanged, pageModel, &PageModel::updateInfo);
+    connect(pageModel, &PageModel::pageUpdate, statusBar, &StatusBar::setPageInfo);
+    connect(documentModel, &DocumentModel::pageUpdate, statusBar, &StatusBar::setPageInfo);
+    connect(viewWidget, &ViewWidget::scaleChanged, statusBar, &StatusBar::setZoomInfo);
 }
 
 void MainWindow::onDocumentOperationCompleted(ActionMap action, bool success) {
@@ -401,22 +397,10 @@
             qWarning() << "Failed to open recent file:" << filePath;
         }
     }
-=======
-    connect(menuBar, &MenuBar::onExecuted, this, &MainWindow::handleActionExecuted);
-
-    connect(renderModel, &RenderModel::renderPageDone, viewWidget, &ViewWidget::changeImage);
-    connect(renderModel, &RenderModel::documentChanged, pageModel, &PageModel::updateInfo);
-
-    connect(pageModel, &PageModel::pageUpdate, statusBar, &StatusBar::setPageInfo);
-    connect(documentModel, &DocumentModel::pageUpdate, statusBar, &StatusBar::setPageInfo);
-
-    connect(viewWidget, &ViewWidget::scaleChanged, statusBar, &StatusBar::setZoomInfo);
->>>>>>> 641c33aa
 }
 
 // function
 void MainWindow::applyTheme(const QString& theme) {
-<<<<<<< HEAD
     // 防止重复应用相同主题
     if (m_currentAppliedTheme == theme) {
         qDebug() << "Theme" << theme << "is already applied, skipping redundant application";
@@ -454,12 +438,6 @@
     m_currentAppliedTheme = theme; // 更新当前应用的主题状态
 
     qDebug() << "Applied fallback theme using StyleManager:" << theme;
-=======
-    auto path = QString("%1/styles/%2.qss").arg(qApp->applicationDirPath(), theme);
-
-    QFile file(path);
-    file.open(QFile::ReadOnly);
-    setStyleSheet(QLatin1String(file.readAll()));
 }
 
 void MainWindow::handleActionExecuted(ActionMap id) {
@@ -472,11 +450,15 @@
             }
             break;
         case ActionMap::zoomIn:
-            viewWidget->zoomIn();
+            // 通过现有的PDF操作信号处理缩放
+            emit pdfViewerActionRequested(ActionMap::zoomIn);
             break;
         case ActionMap::zoomOut:
-            viewWidget->zoomOut();
-            break;
-    }
->>>>>>> 641c33aa
+            // 通过现有的PDF操作信号处理缩放
+            emit pdfViewerActionRequested(ActionMap::zoomOut);
+            break;
+        default:
+            // 其他操作通过DocumentController处理
+            break;
+    }
 }