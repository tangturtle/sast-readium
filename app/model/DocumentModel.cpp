--- conflicted
+++ resolved
@@ -1,13 +1,23 @@
 #include "DocumentModel.h"
-<<<<<<< HEAD
 #include <QFileInfo>
-=======
 #include "RenderModel.h"
 
-DocumentModel::DocumentModel(RenderModel* _renderModel): renderModel(_renderModel) {
-    qDebug() << "DocumentModel created";
+// 添加支持RenderModel的构造函数
+DocumentModel::DocumentModel(RenderModel* _renderModel): renderModel(_renderModel), currentDocumentIndex(-1) {
+    qDebug() << "DocumentModel created with RenderModel";
+    // 初始化异步加载器
+    asyncLoader = new AsyncDocumentLoader(this);
+
+    // 连接异步加载器信号
+    connect(asyncLoader, &AsyncDocumentLoader::documentLoaded,
+            this, &DocumentModel::onDocumentLoaded);
+    connect(asyncLoader, &AsyncDocumentLoader::loadingProgressChanged,
+            this, &DocumentModel::loadingProgressChanged);
+    connect(asyncLoader, &AsyncDocumentLoader::loadingMessageChanged,
+            this, &DocumentModel::loadingMessageChanged);
+    connect(asyncLoader, &AsyncDocumentLoader::loadingFailed,
+            this, &DocumentModel::loadingFailed);
 }
->>>>>>> 641c33aa
 
 DocumentModel::DocumentModel() : currentDocumentIndex(-1) {
     // 初始化异步加载器
@@ -74,7 +84,6 @@
     if (!isValidIndex(index)) {
         return false;
     }
-<<<<<<< HEAD
 
     documents.erase(documents.begin() + index);
     emit documentClosed(index);
@@ -89,23 +98,6 @@
         }
         emit currentDocumentChanged(currentDocumentIndex);
     }
-=======
-    if(document){
-        document.reset();          // 使用reset而不是release,因为release只是释放了智能指针的控制权，并不会删除对象本身，导致内存泄漏
-    }
-    document = std::move(_document);
-    document->setRenderHint(Poppler::Document::Antialiasing, true);
-    document->setRenderHint(Poppler::Document::TextAntialiasing, true);
-    document->setRenderHint(Poppler::Document::TextHinting, true);
-    document->setRenderHint(Poppler::Document::TextSlightHinting, true);
-    currentFilePath = filePath;
-    qDebug() << "Opened successfully:" << filePath;
->>>>>>> 641c33aa
-
-    renderModel->setDocument(document.get());
-    // QImage image = renderModel->renderPage(); // 由 PageModel 负责初始渲染
-
-    emit pageUpdate(1, renderModel->getPageCount()); // 当打开新pdf文件时立即更新page数
 
     return true;
 }
