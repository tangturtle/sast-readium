#include "RenderModel.h"
#include "qimage.h"
#include "qlogging.h"

<<<<<<< HEAD
RenderModel::RenderModel(double dpiX, double dpiY,
                         Poppler::Document *_document,
                         QObject *parent)
    : document(_document), QObject(parent), dpiX(dpiX), dpiY(dpiY) {}

QImage RenderModel::renderPage(int pageNum, double xres, double yres, int x, int y, int w, int h) {
    if(!document){
=======
RenderModel::RenderModel(Poppler::Document* _document, QObject* parent) : document(_document), QObject(parent) {}

QImage RenderModel::renderPage(int pageNum, double xres, double yres, int x, int y, int w, int h) {
    if (!document) {
>>>>>>> 4d7e5e81
        qDebug() << "Document not loaded";
        return QImage();
    }
    std::unique_ptr<Poppler::Page> pdfPage = document->page(pageNum);
    if (!pdfPage) {
        qDebug() << "Page not found";
        return QImage();
    }
<<<<<<< HEAD
    QImage image = pdfPage->renderToImage(dpiX*2, dpiY*2);
    if(image.isNull()){
=======
    QImage image = pdfPage->renderToImage(xres, yres, x, y, w, h);
    if (image.isNull()) {
>>>>>>> 4d7e5e81
        qDebug() << "Failed to render page";
        return QImage();
    }
    emit renderPageDone(image);
    return image;
}

int RenderModel::getPageCount() {
    if (!document) {
        return 0;
    }
    return document->numPages();
}

void RenderModel::setDocument(Poppler::Document* _document) {
    if (!_document) {
        return;
    }
    // document.reset(_document);       //  这里不能用reset，因为_document是外部传入的智能指针，
                                        //  app\model\DocumentModel.cpp已经reset()过了
    document = _document;               //  直接赋值防止重复reset导致崩溃
    emit documentChanged(document);
}<|MERGE_RESOLUTION|>--- conflicted
+++ resolved
@@ -2,7 +2,6 @@
 #include "qimage.h"
 #include "qlogging.h"
 
-<<<<<<< HEAD
 RenderModel::RenderModel(double dpiX, double dpiY,
                          Poppler::Document *_document,
                          QObject *parent)
@@ -10,12 +9,6 @@
 
 QImage RenderModel::renderPage(int pageNum, double xres, double yres, int x, int y, int w, int h) {
     if(!document){
-=======
-RenderModel::RenderModel(Poppler::Document* _document, QObject* parent) : document(_document), QObject(parent) {}
-
-QImage RenderModel::renderPage(int pageNum, double xres, double yres, int x, int y, int w, int h) {
-    if (!document) {
->>>>>>> 4d7e5e81
         qDebug() << "Document not loaded";
         return QImage();
     }
@@ -24,13 +17,8 @@
         qDebug() << "Page not found";
         return QImage();
     }
-<<<<<<< HEAD
     QImage image = pdfPage->renderToImage(dpiX*2, dpiY*2);
     if(image.isNull()){
-=======
-    QImage image = pdfPage->renderToImage(xres, yres, x, y, w, h);
-    if (image.isNull()) {
->>>>>>> 4d7e5e81
         qDebug() << "Failed to render page";
         return QImage();
     }
