
#include "ViewWidget.h"

<<<<<<< HEAD
ViewWidget::ViewWidget(QWidget* parent) : QWidget(parent) {
    layout = new QVBoxLayout(this);
    scene = new QGraphicsScene(this);
    view = new QGraphicsView(scene, this);
    view->setRenderHint(QPainter::Antialiasing, true);
    view->setRenderHint(QPainter::TextAntialiasing, true);
    view->setRenderHint(QPainter::SmoothPixmapTransform, true);
    view->setAlignment(Qt::AlignCenter);
    pixmapItem = nullptr;
    layout->addWidget(view);
    setLayout(layout);
    setMinimumSize(200, 200);
    setAutoFillBackground(true);
=======
ViewWidget::ViewWidget(QWidget* parent) : QGraphicsView(parent), currentScale(1.0), maxScale(4.0), minScale(0.25) {
    scene = new QGraphicsScene(this);
    this->setScene(scene);
    this->setRenderHint(QPainter::Antialiasing);
    this->setTransformationAnchor(QGraphicsView::AnchorUnderMouse);
    this->setDragMode(QGraphicsView::ScrollHandDrag);
>>>>>>> 4d7e5e81
}


void ViewWidget::changeImage(const QImage& image) {
<<<<<<< HEAD
    scene->clear();
    if (image.isNull()) {
        pixmapItem = nullptr;
        return;
    }
    QPixmap pixmap = QPixmap::fromImage(image);
    pixmapItem = scene->addPixmap(pixmap);
    pixmapItem->setTransformationMode(Qt::SmoothTransformation);
    scene->setSceneRect(pixmap.rect());
    view->fitInView(pixmapItem, Qt::KeepAspectRatio);
=======
    if (image.isNull()) {
        QMessageBox::warning(this, "Error", "无法渲染页面");
        return;
    }
    QGraphicsPixmapItem* item = new QGraphicsPixmapItem(QPixmap::fromImage(image));
    scene->clear();
    scene->addItem(item);

    this->fitInView(item, Qt::KeepAspectRatio);
    emit scaleChanged(currentScale);
}

void ViewWidget::zoomIn() {
    currentScale *= 1.25; 
    if (currentScale > maxScale) {
        currentScale = maxScale; 
    }
    scale(1.25, 1.25);
    emit scaleChanged(currentScale);
}

void ViewWidget::zoomOut() {
    currentScale *= 0.8;
    if (currentScale < minScale) {
        currentScale = minScale;
    }
    scale(0.8, 0.8);
    emit scaleChanged(currentScale);
>>>>>>> 4d7e5e81
}<|MERGE_RESOLUTION|>--- conflicted
+++ resolved
@@ -1,49 +1,26 @@
 
 #include "ViewWidget.h"
+#include <QLabel>
+#include <QVBoxLayout>
+#include "qmessagebox.h"
 
-<<<<<<< HEAD
-ViewWidget::ViewWidget(QWidget* parent) : QWidget(parent) {
-    layout = new QVBoxLayout(this);
-    scene = new QGraphicsScene(this);
-    view = new QGraphicsView(scene, this);
-    view->setRenderHint(QPainter::Antialiasing, true);
-    view->setRenderHint(QPainter::TextAntialiasing, true);
-    view->setRenderHint(QPainter::SmoothPixmapTransform, true);
-    view->setAlignment(Qt::AlignCenter);
-    pixmapItem = nullptr;
-    layout->addWidget(view);
-    setLayout(layout);
-    setMinimumSize(200, 200);
-    setAutoFillBackground(true);
-=======
-ViewWidget::ViewWidget(QWidget* parent) : QGraphicsView(parent), currentScale(1.0), maxScale(4.0), minScale(0.25) {
+ViewWidget::ViewWidget(QWidget* parent) : QGraphicsView(parent),
+currentScale(1.0), maxScale(4.0), minScale(0.25)  {
     scene = new QGraphicsScene(this);
     this->setScene(scene);
     this->setRenderHint(QPainter::Antialiasing);
     this->setTransformationAnchor(QGraphicsView::AnchorUnderMouse);
     this->setDragMode(QGraphicsView::ScrollHandDrag);
->>>>>>> 4d7e5e81
 }
 
 
 void ViewWidget::changeImage(const QImage& image) {
-<<<<<<< HEAD
-    scene->clear();
-    if (image.isNull()) {
-        pixmapItem = nullptr;
-        return;
-    }
-    QPixmap pixmap = QPixmap::fromImage(image);
-    pixmapItem = scene->addPixmap(pixmap);
-    pixmapItem->setTransformationMode(Qt::SmoothTransformation);
-    scene->setSceneRect(pixmap.rect());
-    view->fitInView(pixmapItem, Qt::KeepAspectRatio);
-=======
-    if (image.isNull()) {
+    if(image.isNull()){
         QMessageBox::warning(this, "Error", "无法渲染页面");
         return;
     }
     QGraphicsPixmapItem* item = new QGraphicsPixmapItem(QPixmap::fromImage(image));
+    item->setTransformationMode(Qt::SmoothTransformation);
     scene->clear();
     scene->addItem(item);
 
@@ -67,5 +44,4 @@
     }
     scale(0.8, 0.8);
     emit scaleChanged(currentScale);
->>>>>>> 4d7e5e81
 }